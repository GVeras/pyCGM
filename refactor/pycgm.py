--- conflicted
+++ resolved
@@ -2031,144 +2031,6 @@
 
         Returns
         -------
-<<<<<<< HEAD
-        mr : array
-            Returns the Joint C x, y, z positions in a 1x3 array.
-        """
-
-    @staticmethod
-    def get_static(motion_data, ):
-        """ Get Static Offset function
-        
-        Calculate the static offset angle values and return the values in radians
-
-        Parameters
-        ----------
-        motionData : dict
-            Dictionary of marker lists.
-        measurements : dict, optional
-            A dictionary containing the subject measurements given from the file input.
-        flat_foot : boolean, optional
-            A boolean indicating if the feet are flat or not.
-            The default value is False.
-        GCS : array, optional
-            An array containing the Global Coordinate System.
-            If not provided, the default will be set to: [[1, 0, 0], [0, 1, 0], [0, 0, 1]].
-        
-        Returns
-        -------
-        calSM : dict
-            Dictionary containing various marker lists of offsets.
-        """
-
-    @staticmethod
-    def iad_calculation(rasi, lasi):
-        """Calculates the Inter ASIS Distance.
-
-        Given the markers RASI and LASI, the Inter ASIS Distance is defined as:
-        .. math::
-            InterASISDist = \sqrt{(RASI_x-LASI_x)^2 + (RASI_y-LASI_y)^2 + (RASI_z-LASI_z)^2}
-        where :math:`RASI_x` is the x-coordinate of the RASI marker in frame.
-
-        Markers used: RASI, LASI
-
-        Parameters
-        ----------
-        rasi, lasi : array
-            A 1x3 ndarray of each respective marker containing the XYZ positions.
-
-        Returns
-        -------
-        iad : float
-            The Inter ASIS distance as a float.
-        
-        Examples
-        --------
-        >>> from numpy import around, array
-        >>> from refactor import pycgm
-        >>> lasi = array([ 183.18504333,  422.78927612, 1033.07299805])
-        >>> rasi = array([ 395.36532593,  428.09790039, 1036.82763672])
-        >>> around(pycgm.StaticCGM.iad_calculation(rasi, lasi), 2)
-        212.28
-        """
-        x_diff = rasi[0] - lasi[0]
-        y_diff = rasi[1] - lasi[1]
-        z_diff = rasi[2] - lasi[2]
-        iad = np.sqrt(x_diff*x_diff + y_diff*y_diff + z_diff*z_diff)
-        return iad
-
-    @staticmethod
-    def static_calculation_head(head_axis):
-        """Calculates the offset angle of the head.
-
-        Uses the x,y,z axes of the head and the head origin to calculate
-        the head offset angle. Uses the global axis.
-
-        Parameters
-        ----------
-        head : array
-            Array containing 4 1x3 arrays. The first gives the XYZ coordinates of the head
-            origin. The remaining 3 are 1x3 arrays that give the XYZ coordinates of the 
-            X, Y, and Z head axis respectively.
-        
-        Returns
-        -------
-        offset : float
-            The head offset angle.
-        
-        Examples
-        --------
-        >>> from numpy import around, array
-        >>> from refactor import pycgm
-        >>> head = array([[99.58366584777832, 82.79330825805664, 1483.7968139648438],
-        ...               [100.33272997128863, 83.39303060995121, 1484.078302933558], 
-        ...               [98.9655145897623, 83.57884461044797, 1483.7681493301013], 
-        ...               [99.34535520789223, 82.64077714742746, 1484.7559501904173]])
-        >>> around(pycgm.StaticCGM.static_calculation_head(head), 8)
-        0.28546606
-        """
-        head_axis = CGM.subtract_origin(head_axis)
-        global_axis = [[0,1,0],[-1,0,0],[0,0,1]]
-
-        #Global axis is the proximal axis
-        #Head axis is the distal axis
-        axis_p = global_axis
-        axis_d = head_axis
-
-        axis_p_inverse = np.linalg.inv(axis_p)
-        rotation_matrix = np.matmul(axis_d, axis_p_inverse)
-        offset = np.arctan(rotation_matrix[0][2]/rotation_matrix[2][2])
-        
-        return offset
-
-    @staticmethod
-    def static_calculation(rtoe, ltoe, rhee, lhee, ankle_JC, knee_JC, flat_foot, measurements):
-        """The Static Angle Calculation function
-        
-        Takes in anatomical uncorrect axis and anatomical correct axis. 
-        Correct axis depends on foot flat options.
-
-        Calculates the offset angle between that two axis.
-
-        It is rotated from uncorrect axis in YXZ order.
-        
-        Parameters
-        ----------
-        rtoe, ltoe, rhee, lhee : dict 
-            A 1x3 ndarray of each respective marker containing the XYZ positions.
-        ankle_JC : array
-            An ndarray containing the x,y,z axes marker positions of the ankle joint centers. 
-        knee_JC : array
-            An ndarray containing the x,y,z axes marker positions of the knee joint centers. 
-        flat_foot : boolean
-            A boolean indicating if the feet are flat or not.
-        measurements : dict, optional
-            A dictionary containing the subject measurements given from the file input.
-                
-        Returns
-        ------- 
-=======
->>>>>>> e85b0d1f
         angle : list
             Returns the offset angle represented by a 2x3x3 array.
             The array contains the right flexion, abduction, rotation angles (1x3x3)
