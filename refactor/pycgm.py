--- conflicted
+++ resolved
@@ -1841,8 +1841,6 @@
                [-128.4913352 ,  316.72108835, 1258.78433931]])
         """
 
-<<<<<<< HEAD
-=======
         r_elbow_width = measurements['RightElbowWidth']
         l_elbow_width = measurements['LeftElbowWidth']
         r_elbow_width = r_elbow_width * -1
@@ -2047,7 +2045,6 @@
             axis components, left wrist origin, and left wrist x, y, and z axis components.
         """
 
->>>>>>> 77d7ea9a
     @staticmethod
     def hand_axis_calc(rwra, wrb, lwra, lwrb, rfin, lfin, wrist_jc, measurements):
         """Hand Axis Calculation function
